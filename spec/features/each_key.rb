shared_examples :each_key do
  shared_examples "enumerable" do
    it 'returns an empty enum when there are no keys' do
      expect(each_key.call.count).to eq(0)
    end

    it 'returns collection with the stored key/s' do
      expect { store.store('1st_key', 'value') }
        .to change { each_key.call.to_a }
        .from([])
        .to(['1st_key'])

      expect { store.store('2nd_key', 'value') }
        .to change { each_key.call.to_a.sort }
        .from(['1st_key'])
        .to(['1st_key', '2nd_key'].sort)
    end

    it 'when a lazy size implementation exist it returns the size of the collection or nil' do
      expect(store.each_key.size).to eq(nil) | eq(0)

      if store.each_key.size&.zero?
        expect { store.store('1st_key', 'value') }
          .to change { store.each_key.size }
          .from(0)
          .to(1)

        expect { store.store('2nd_key', 'value') }
          .to change { store.each_key.size }
          .from(1)
          .to(2)

        expect { store.delete('1st_key') }
          .to change { store.each_key.size }
          .from(2)
          .to(1)
      end
    end

    it 'doesn\'t duplicate keys' do
      expect { 2.times { |i| store.store('a_key', "#{i}_val") } }
        .to change { each_key.call.to_a }
        .from([])
        .to(['a_key'])
    end

    it 'doesn\'t return deleted keys' do
      store.store('a_key', "a_val")
      store.store('b_key', "b_val")
      expect { store.delete('a_key') }
        .to change { each_key.call.to_a.sort }
        .from(['a_key', 'b_key'].sort)
        .to(['b_key'])
    end

    it 'allows checking and retrieving entries while enumerating' do
      store['a'] = 'b'
      store['c'] = 'd'
      each_key.call do |k|
        val = if k == 'a' then 'b' else 'd' end
        expect(store.key?(k)).to be true
        expect(store[k]).to eq val
        expect(store.fetch(k)).to eq val
      end
    end
  end

  context "when a block is not given" do
    let(:each_key) do
      store.method(:each_key)
    end

    include_examples 'enumerable'

    it "returns the store if a block is given to #each" do
      expect(store.each_key.each.each.each{}).to eq store
    end
  end

  context "when a block is given" do
<<<<<<< HEAD
    let(:each_key) do
      proc do
        Enumerator.new do |y|
          store.each_key(&y.method(:<<))
=======
    let :each_key do
      proc do |&block|
        if block
          store.each_key(&block)
        else
          Enumerator.new do |y|
            store.each_key(&y.method(:<<))
          end
>>>>>>> 548b1e04
        end
      end
    end

    include_examples 'enumerable'

    it 'yields the keys to the block' do
      # Make a list of keys that we expect to find in the store
      keys = []

      2.times do |i|
        key = "key_#{i}"
        keys << key
        store.store(key, "#{i}_val")
      end

      # Enumerate the store, making store that at each iteration we find one of
      # the keys we are looking for
      expect(store.each_key do |k|
        expect(keys.delete(k)).not_to be_nil
      end).to eq(store)

      # To assert that all keys were seen by the block
      expect(keys).to be_empty
    end

    it "returns the store" do
      expect(store.each_key{}).to eq store
    end
  end
end<|MERGE_RESOLUTION|>--- conflicted
+++ resolved
@@ -78,12 +78,6 @@
   end
 
   context "when a block is given" do
-<<<<<<< HEAD
-    let(:each_key) do
-      proc do
-        Enumerator.new do |y|
-          store.each_key(&y.method(:<<))
-=======
     let :each_key do
       proc do |&block|
         if block
@@ -92,7 +86,6 @@
           Enumerator.new do |y|
             store.each_key(&y.method(:<<))
           end
->>>>>>> 548b1e04
         end
       end
     end
