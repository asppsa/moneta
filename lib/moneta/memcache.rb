--- conflicted
+++ resolved
@@ -1,7 +1,7 @@
 begin
+  require "memcached"
+rescue LoadError
   require "memcache"
-rescue LoadError
-  require "memcached"
 rescue LoadError
   puts "You need the memcache gem to use the Memcache moneta store"
   exit
@@ -29,13 +29,6 @@
       store(key, value)
     end
 
-<<<<<<< HEAD
-=======
-    def fetch(key, default)
-      self[key] || default
-    end
-
->>>>>>> c85852f7
     def delete(key)
       value = self[key]
       @cache.delete(key) if value
