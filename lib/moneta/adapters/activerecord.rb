require 'active_record'
require 'uri'

module Moneta
  module Adapters
    # ActiveRecord as key/value stores
    # @api public
    class ActiveRecord
      include Defaults

<<<<<<< HEAD
      supports :create, :increment, :each_key
      attr_reader :table
=======
      supports :create, :increment
>>>>>>> 548b1e04

      attr_reader :connection_pool, :table, :key_column, :value_column
      delegate :with_connection, to: :connection_pool

      @connection_lock = ::Mutex.new
      class << self
        attr_reader :connection_lock
        delegate :configurations, :configurations=, :connection_handler, to: ::ActiveRecord::Base

        def retrieve_connection_pool(spec_name)
          connection_handler.retrieve_connection_pool(spec_name.to_s)
        end

        def establish_connection(spec_name)
          connection_lock.synchronize do
            if connection_pool = retrieve_connection_pool(spec_name)
              connection_pool
            else
              connection_handler.establish_connection(spec_name.to_sym)
            end
          end
        end

        def retrieve_or_establish_connection_pool(spec_name)
          retrieve_connection_pool(spec_name) || establish_connection(spec_name)
        end
      end

      # @param [Hash] options
      # @option options [Object]               :backend A class object inheriting from ActiveRecord::Base to use as a table
      # @option options [String]               :table ('moneta') Table name
      # @option options [Hash/String/Symbol]   :connection ActiveRecord connection configuration (`Hash` or `String`), or symbol giving the name of a Rails connection (e.g. :production)
      # @option options [Proc, Boolean]        :create_table Proc called with a connection if table
      #   needs to be created.  Pass false to skip the create table check all together.
      # @option options [Symbol]               :key_column (:k) The name of the column to use for keys
      # @option options [Symbol]               :value_column (:v) The name of the column to use for values
      def initialize(options = {})
        @key_column = options.delete(:key_column) || :k
        @value_column = options.delete(:value_column) || :v

        if backend = options.delete(:backend)
          @connection_pool = backend.connection_pool
          @table = ::Arel::Table.new(backend.table_name.to_sym)
        else
          # Feed the connection info into ActiveRecord and get back a name to use for getting the
          # connection pool
          connection = options.delete(:connection)
          spec =
            case connection
            when Symbol
              connection
            when Hash, String
              # Normalize the connection specification to a hash
              resolver = ::ActiveRecord::ConnectionAdapters::ConnectionSpecification::Resolver.new \
                'dummy' => connection

              # Turn the config into a standardised hash, sans a couple of bits
              hash = resolver.resolve(:dummy)
              hash.delete('name')
              hash.delete(:password) # For security

              # Make a name unique to this config
              name = 'moneta?' + URI.encode_www_form(hash.to_a.sort)

              # Add into configurations unless its already there (initially done without locking for
              # speed)
              unless self.class.configurations.key? name
                self.class.connection_lock.synchronize do
                  self.class.configurations[name] = connection \
                    unless self.class.configurations.key? name
                end
              end

              name.to_sym
            else
              Rails.env.to_sym if defined? Rails
            end

          # If no connection spec is given, fallback to default connection pool
          @connection_pool =
            if spec
              self.class.retrieve_or_establish_connection_pool(spec)
            else
              ::ActiveRecord::Base.connection_pool
            end

          table_name = (options.delete(:table) || :moneta).to_sym
          create_table_proc = options.delete(:create_table)
          if create_table_proc.nil?
            create_table(table_name)
          elsif create_table_proc
            with_connection(&create_table_proc)
          end

          @table = ::Arel::Table.new(table_name)
        end
      end

      # (see Proxy#key?)
      def key?(key, options = {})
        with_connection do |conn|
          sel = arel_sel_key(key).project(::Arel.sql('1'))
          result = conn.select_all(sel)
          !result.empty?
        end
      end

      def each_key(&block)
        return enum_for(:each_key) { @table.count } unless block_given?

        @table.pluck(:k).each { |k| yield(k) }
        self
      end

      # (see Proxy#load)
      def load(key, options = {})
        with_connection do |conn|
          conn_sel_value(conn, key)
        end
      end

      # (see Proxy#store)
      def store(key, value, options = {})
        with_connection do |conn|
          conn_ins(conn, key, value) unless conn_upd(conn, key, value) == 1
        end
        value
      end

      # (see Proxy#delete)
      def delete(key, options = {})
        with_connection do |conn|
          conn.transaction do
            sel = arel_sel_key(key).project(table[value_column]).lock
            value = decode(conn, conn.select_value(sel))

            del = arel_del.where(table[key_column].eq(key))
            conn.delete(del)

            value
          end
        end
      end

      # (see Proxy#increment)
      def increment(key, amount = 1, options = {})
        with_connection do |conn|
          begin
            conn_ins(conn, key, amount.to_s)
            amount
          rescue
            conn.transaction do
              sel = arel_sel_key(key).project(table[value_column]).lock
              value = decode(conn, conn.select_value(sel))
              value = (value ? Integer(value) : 0) + amount
              raise "No row updated" \
                unless conn_upd(conn, key, value.to_s) == 1
              value
            end
          end
        end
      rescue
        # This handles the "no row updated" issue, above
        tries ||= 0
        if (tries += 1) <= 3; retry else raise end
      end

      # (see Proxy#create)
      def create(key, value, options = {})
        with_connection do |conn|
          conn_ins(conn, key, value)
          true
        end
      rescue
        false
      end

      # (see Proxy#clear)
      def clear(options = {})
        with_connection do |conn|
          conn.delete(arel_del)
        end
        self
      end

      # (see Proxy#close)
      def close
        @table = nil
        @connection_pool = nil
      end

      private

      def create_table table_name
        with_connection do |conn|
          return if conn.table_exists?(table_name)

          # Prevent multiple connections from attempting to create the table simultaneously.
          self.class.connection_lock.synchronize do
            conn.create_table(table_name, id: false) do |t|
              # Do not use binary key (Issue #17)
              t.string key_column, null: false
              t.binary value_column
            end
            conn.add_index(table_name, key_column, unique: true)
          end
        end
      end

      def arel_del
        ::Arel::DeleteManager.new.from(table)
      end

      def arel_sel
        ::Arel::SelectManager.new.from(table)
      end

      def arel_upd
        ::Arel::UpdateManager.new.table(table)
      end

      def arel_sel_key(key)
        arel_sel.where(table[key_column].eq(key))
      end

      def conn_ins(conn, key, value)
        ins = ::Arel::InsertManager.new.into(table)
        ins.insert([[table[key_column], key], [table[value_column], value]])
        conn.insert ins
      end

      def conn_upd(conn, key, value)
        conn.update arel_upd.where(table[key_column].eq(key)).set([[table[value_column], value]])
      end

      def conn_sel_value(conn, key)
        decode(conn, conn.select_value(arel_sel_key(key).project(table[value_column])))
      end

      def decode(conn, value)
        return nil if value.nil?
        if defined?(::ActiveRecord::ConnectionAdapters::PostgreSQLAdapter) &&
          conn.is_a?(::ActiveRecord::ConnectionAdapters::PostgreSQLAdapter) &&
          value.start_with?('\\x')
        then
          [value[2..-1]].pack('H*')
        else
          value
        end
      end
    end
  end
end<|MERGE_RESOLUTION|>--- conflicted
+++ resolved
@@ -8,12 +8,7 @@
     class ActiveRecord
       include Defaults
 
-<<<<<<< HEAD
       supports :create, :increment, :each_key
-      attr_reader :table
-=======
-      supports :create, :increment
->>>>>>> 548b1e04
 
       attr_reader :connection_pool, :table, :key_column, :value_column
       delegate :with_connection, to: :connection_pool
@@ -74,10 +69,8 @@
               hash = resolver.resolve(:dummy)
               hash.delete('name')
               hash.delete(:password) # For security
-
               # Make a name unique to this config
               name = 'moneta?' + URI.encode_www_form(hash.to_a.sort)
-
               # Add into configurations unless its already there (initially done without locking for
               # speed)
               unless self.class.configurations.key? name
@@ -121,6 +114,7 @@
         end
       end
 
+      # (see Proxy#each_key)
       def each_key(&block)
         return enum_for(:each_key) { @table.count } unless block_given?
 
